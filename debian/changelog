<<<<<<< HEAD
  [Yen-Shin Chen]
  * Make _geodetic_min_distance method accessible in order to be called in
    get_rupture_fraction_strikeslip, and get_rupture_fraction_dipslip method
  * Adds 'rs', 'rtheta', 'rd', 'rphi' slots to DistanceContext object
  * Implemented ShahiBaker2013 GMPE
  * Implemented ShahiBakerNearFault2013 GMPE
  * Implemented get_rupture_fraction_strikeslip method to obtain 'rs' and
    'rtheta' distances.
  * Implemented get_rupture_fraction_dipslip method to obtain 'rd' and
    'rphi' distances.
  * Implemented the ground motion correlation model for PGV (GH2008 model)
  * For ground motion correlation, if the intra-event sigma is not available
    from GMPE, then the total sigma will be used.
=======
python-oq-hazardlib (0.20.0-0~precise01) precise; urgency=low

  [Michele Simionato]
  * Fixed the serialization on HDF5 of dictionaries with keys containing slashes
  * Renamed Imtls -> DictArray
  * Removed the .id attribute from the Site class

  [Graeme Weatherill]
  * Updates coefficients to Montalva et al. GMPE and updates year to 2016
>>>>>>> 9c6c79bf

  [Michele Simionato]
  * Added a Tile class to filter efficiently point sources
  * Removed the function `hazard_curve.hazard_curves` that has been
    deprecated from November 2014
  * Fixed the string representation of GSIM instances: this solves a serious
    bug in the GMPETable
  * Removed the rupture_site_filter where it was not used

  [Daniele Viganò]
  * Added support for Ubuntu 16.04 (xenial) packages

  [Michele Simionato]
  * Major change to the GmfCalculator API

  [Matteo Nastasi]
  * Backport of libhdf5 and h5py for ubuntu 'precise' serie

  [Michele Simionato]
  * Added a PickleableSequence class to serialize Python objects on HDF5

  [Graeme Weatherill]
  * Fixes Z1.0 units bug in Abrahamson, Silva and Kamai (2014)
  * Added modifications to Zhao (2006) inslab GMPE and implements
    Atkinson (2008') - needed for 2014 US NSHMP


  [Michele Simionato]
  * Improved the validity check on the Intensity Measure Type
  * Showing the `calc_id` in Monitor instances string representation
  * Added a h5py.File subclass to manage the serialization of objects
    satisfying the HDF5 protocol used by the OpenQuake software
  * Added a LiteralAttrs class to serialize literal attributes on HDF5
  * Added to the Monitor the ability to send commands

 -- Matteo Nastasi (GEM Foundation) <nastasi@openquake.org>  Tue, 21 Jun 2016 13:10:35 +0200

python-oq-hazardlib (0.19.0-0~precise01) precise; urgency=low

  [Nick Ackerley]
  * Added Japan regionalization to GMPE of Atkinson & Boore (2003).

  [Michele Simionato]
  * Using 32 bit floats for the GMFs, instead of 64, to save memory

 -- Matteo Nastasi (GEM Foundation) <nastasi@openquake.org>  Wed, 02 Mar 2016 10:51:43 +0100

python-oq-hazardlib (0.18.0-0~precise01) precise; urgency=low

  [Yen-Shin Chen]
  * Fix a bug in ChiouYoungs2014NearFaultEffect

  [Daniele Viganò, Matteo Nastasi]
  * Updates Copyrights to 2016 and uniformize them

  [Michele Simionato]
  * SiteCollection instances are now serializable in HDF5 format

  [Graeme Weatherill]
  * Adds `arbitrary' magnitude frequency distribution
  * Adds version of NSHMP Western US (NGA West) GMPEs to calculated the
    weighted mean of the epistemic uncertainty adjustment factor

  [Nick Ackerley]
  * Added Japan regionalization to GMPE of Atkinson & Boore (2003).
  * Implemented GMPE of Kanno et al. (2006) for shallow and deep earthquakes.
  * Implemented GMPE of Raghukanth & Iyengar (2007) for stable continental
    regions of peninsular India.
  * Implemented GMPE of Nath (2012) for anomalous interface subduction in the
    intraplate margin of the Shillong plateau in India.
  * Implemented GMPE of Gupta (2010) for Indo-Burmese intraslab subduction.
  * Implemented GMPE of Sharma et al. (2009) for active shallow crust of
    Indian Himalayas.
  * Give more feedback in error messages on validation.

  [Michele Simionato]
  * Added a .weight property to sources, as well as a .num_ruptures attribute
  * The GMPETable now understands paths relative to a directory GMPE_DIR

  [Graeme Weatherill]
  * Implements Drouet (2015) GMPE for Brazil
  * Revises Montalva et al. (2015) GMPE (on author's advice)

  [Silvia Canessa]
  * Adds Dowrick and Rhoades 2005 GMPE

  [Michele Simionato]
  * Fixed the equality check for SiteCollections: now all of the parameters
    are compared, not only lons and lats.

  [Yen-Shin Chen]
  * Modified the hypocentre_patch_index method to obtain the best solution

 -- Matteo Nastasi (GEM Foundation) <nastasi@openquake.org>  Mon, 15 Feb 2016 11:27:19 +0100

python-oq-hazardlib (0.17.0-0~precise01) precise; urgency=low

  [Michele Simionato]
  * Avoided doing the rupture filtering twice
  * Optimized the case of multiple GSIMs by instantiating the
    ruptures/sites/distances contexts only once

 -- Matteo Nastasi (GEM Foundation) <nastasi@openquake.org>  Mon, 14 Dec 2015 09:46:06 +0100

python-oq-hazardlib (0.16.0-0~precise01) precise; urgency=low

  [Graeme Weatherill]
  * Adds methods for modifying the geometry configurations of the fault sources
  * Adds Allen, Wald and Worden (2012) Intensity Prediction Equation

  [Michele Simionato]
  * Refactored atkinson_boore_2003 classes to avoid unneeded instantiation

  [Matteo Nastasi]
  * Imposed version for python-h5py dependency, Ubuntu 12.04 will use
    backported version from GEM repository

  [Graeme Weatherill]
  * Adds Montalva et al. (2015) GMPE

  [Robin Gee]
  * Adds Tusa and Langer (2015) GMPE

 -- Matteo Nastasi (GEM Foundation) <nastasi@openquake.org>  Tue, 17 Nov 2015 10:31:52 +0100

python-oq-hazardlib (0.15.0-0~precise01) precise; urgency=low

  [Yen-Shin Chen]
  * Surface: fix bug for dipping fault in get_fault_patch_vertices method

  [Graeme Weatherill]
  * Adds support for GMPEs to be implemented in the form of HDF5 binary tables
  * Adds '__repr__' method to scalerel and MFD base classes

  [Michele Simionato]
  * Now hazardlib unofficially supports Python 3
  * Added support for python setup.py test

  [Graeme Weatherill]
  * Adds the 'upper' and 'lower' epistemic uncertainty corrections for the
    NGA West 2 GMPEs used in the 2014 US National Seismic Hazard Map
  
  [Michele Simionato]
  * Fixed the filtering of site IDs
  * hazardlib now requires h5py

  [Graeme Weatherill]
  * Adds Atkinson & Macias (2009) Subduction Interface GMPE

  [Yen-Shin Chen]
  * Rupture: fix bug in get_dppvalue

  [Graeme Weatherill]
  * Adds 'sample' method to PMF class

  [Matteo Nastasi]
  * Packaging system improvement

  [Yen-Shin Chen]
  * Rupture: adds 'rupture_slip_direction' slot
  * Simple fault: Adds 'hypo_list' and 'slip_list' slot
  * Adds 'rcdpp' slot to DistanceContext object
  * ParametricProbabilisticRupture: adds 'rupture_slip_direction' slot and get_dppvalue, get_cdppvalue method
  * Implements near fault effect- directivity adaptation of Chiou & Youngs 2014

 -- Matteo Nastasi (GEM Foundation) <nastasi@openquake.org>  Wed, 23 Sep 2015 14:28:50 +0200

python-oq-hazardlib (0.14.0-0~precise01) precise; urgency=low

  [Matteo Nastasi, Daniele Viganò]
  * Add binary package support for both Ubuntu 12.04 (Precise)
    and Ubuntu 14.04 (Trusty)

  [Michele Simionato]
  * Introduced a compact representation of the GMFs as a single array

  [Graeme Weatherill]
  * Implements Dost et al (2004) Induced Seismicity GMPE
  * Implements Atkinson (2015) Induced Seismicity GMPE
  * Adds new tectonic region type "Induced" to constants

  [Graeme Weatherill]
  * Adds 'hypo_loc' slot to RuptureContext object
  * Implements Abrahamson et al. (2015) BC Hydro GMPE
  * Adds backarc term to the Site and SiteCollection object

  [Marco Pagani]
  * Fixes a bug in the calculation of the hanging wall term of the Abrahamson
    et al. (2014)

  [Yen-Shin Chen]
  * Simple fault: added a method to finds the index of the fault patch including the hypocentre.
  * Base surface: fixes mesh input in get_hypo_location method
  * Near fault: implementing the Chiou & Spudich(2014) direcitivty model, the methods needed in the model.

  [Yen-Shin Chen]
  * Simple fault: added a method to retrieve the vertexes of a patch given its index
  * Base surface: added a method to get a set of point representing a resampled top edge

 -- Matteo Nastasi (GEM Foundation) <nastasi@openquake.org>  Thu, 07 May 2015 09:34:15 +0200

python-oq-hazardlib (0.13.1-0) precise; urgency=low

  [Graeme Weatherill]
  * Fixes area hypocentral depth bug

 -- Matteo Nastasi (GEM Foundation) <nastasi@openquake.org>  Mon, 02 Mar 2015 09:40:47 +0100

python-oq-hazardlib (0.13.0-0) precise; urgency=low

  [Marco Pagani]
  * Implements Ask2014 GMPE

  [Graeme Weatherill]
  * Implements Rietbrock et al (2013) GMPE

  [Yen-Shin Chen]
  * enable to change the hypocentre location.

  [Marco Pagani]
  * Gridsource added

  [Michele Simionato]
  * Added a test sensitive to the underlying distance libraries

  [Marco Pagani]
  * Ry0 support

  [Graeme Weatherill]
  * Implements Bindi et al (2014) GMPE

  [Laurentiu Danciu]
  * Implements Cf2008 for Swiss GMPE

  [Graeme Weatherill]
  * Implements Cauzzi et al (2014) GMPE
  * Implements PEER adaptation of Chiou & Youngs 2014

 -- Matteo Nastasi (GEM Foundation) <nastasi@openquake.org>  Wed, 25 Feb 2015 16:04:03 +0100

python-oq-hazardlib (0.12.1-0) precise; urgency=low

  * consistency in version management between debian/ubuntu package and
    library from git sources

 -- Matteo Nastasi (GEM Foundation) <nastasi@openquake.org>  Thu, 18 Dec 2014 15:02:40 +0100

python-oq-hazardlib (0.12.0-0) precise; urgency=low

  * Bugs fixed in 0.12.0 release: http://goo.gl/GjbF2r
  * Adds "set_mfd" function to modify Evenly Discretized MFD
  * Implements Campbell & Bozorgnia (2014) NGA-West 2 GMPE
  * Now ParametricProbabilisticRupture is unpickled correctly
  * Magnitude scaling for subduction, Strasser et al. (2010)
  * Added some utilities which are useful when implementing hazard
    calculators in commonlib
  * results in terms of g
  * Implements the Bindi et al. (2011) GMPE (Cleaned up implementation from
    Francesco Martinelli, INGV: https://github.com/gem/oq-hazardlib/pull/254)
  * Added to each source the optional attributes trt_model_id, weight, seed
  * Modify get_fault_vertices_3d in simple_fault.py and the test
  * Introduced the max_distance concept in the GeographicObjects class
  * Ef2013ch
  * This is making sure that the current CY2008 is not modified Small fixes to
    documentation Small fixes to documentation update utils_swiss_gmpe CY2008
    added a new class _swiss.py, pep8 pass ZH2006 - added a new
    class - zh2006_swiss CY2008Swiss - p8p fixes
    CY2008Swiss - adjusted single_sigma, upgrade of swiss_utils.py to cover
    these adjustments CY2008 adjusted, without test ZH2006Swiss - intendation
    error fixed ZH2006Swiss - minor fix -OQ ready ZH2006Swiss - minor fix -OQ
    ready ZH2006Swiss - single station sigma adjusted -OQ ready CY2008Swiss
    test and tables clean -up CY2008 extended and adjusted GMPE for use in the
    new Swiss Hazard Model [2014] ZH2006Swiss copyrights update ZH2006Swiss
    pep8 fixes ZH2006Swiss - embeded single-station logic-tree no pep8
    ZH2006Swiss - embeded single-station logic-tree no pep8
  * Cy2008ch
  * Zh2006ch
  * Implements Convertito et al. (2012) GMPE
  * Modifications of the Cauzzi and Faccioli (2008) for the Swiss Hazard model
  * Reverted the merge of the branch CF2008
  * Implements Boore, Stewart, Seyhan and Atkinson (2014) NGA-West 2 GMPE
  * Defines Swiss AB2010 to update std dev definiton
  * Cf2008
  * Changed the API of the GmfComputer
  * Fixed a link in a comment
  * add rst file for chiou_youngs_2014 GMPE
  * AkB2010 extended and adjusted for use in the new Swiss Hazard model [2014]
  * added Bradley 2013 GMPE
  * Make sure that context objects are not changed inside 'get_mean_and_stddevs'
  * Initial implementation of Chiou & Youngs (2014) GMPE
  * Initial implementation of Megawati & Pan (2010) GMPE
  * Adding get_fault_vertexes_3d in hazardlib/geo/surface/simple_fault.py
  * added NZ specific McVerry et al 2006 GMPE for Asc, SInter, SSlab and Volc
  * Implements Fukushima & Tanaka (1990) GMPE for PGA
  * Extend rup context
  * added validation mechanism to ComplexFaultSurface
  * Added a class to extract the closest object
  * added class method to construct planar surfaces from corner points
  * Support for nonparametric sources and a bit of cleanup
  * Add tox.ini config for easy test running
  * Implement corrections for Si & Midorikawa 1999 GMPE
  * imt.from_string now returns a ValueError and can be used as a validator
  * Rx investigation
  * Made the GmfComputer more debuggable
  * Provide a meaningful error message when a correlation model is provided
    together with a GMPE without inter/intra stddevs
  * extend SiteContext to accept also sites coordinates (lons and lats)
  * Add "contributors" file
  * Add test run instructions to README
  * Separates correlation model from distance calculation
  * Add a debug flag to enable set -x in packager.sh
  * Changed the GmfComputer to work with several GSIMs at the time
  * Solved a long standing bug with inconsistent unpickling of the IMTs
  * Introduce a GmfComputer class calling gsim.make_context only once
  * Cleanup of the filtering and removed unused code
  * replaced repi with rjb in Boore et al. 1993 GMPE
  * fixed bug in as1997 and re-arranged data to let the bug showing up
  * fixed sadigh 1997 GMPE when mag > 8.5
  * Abrahamson and Silva 1997 GMPE
  * Garcia et al. 2005 GMPE
  * Fixes the Lin 2009
  * Campbell and Bozorgnia 2003 GMPE
  * Climent94
  * Implements comprehensive Akkar et al. (2014) GMPE set
  * Added a SiteCollection.indices property
  * Deprecation mechanism for GSIM classes
  * Fix branch var to be compliant within the new CI git plugin
  * Light weight site collection
  * Updates Copyright to 2014
  * Fixed sphinx build
  * Magnitude conversion equation in Atkinson & Boore 1995 GMPE
  * Replaced the method mfd.get_min_mag with a method mfd.get_min_max_mag
  * fix-frankel
  * Optimize disagg
  * Expand the result of calc.gmf.ground_motion_fields only if a nontrivial
    filtering function is passed
  * Ceus gmpes
  * Implements the Douglas et al. (2013) GMPE (Stochastic)
  * fixed doc
  * Add the Tavakoli and Pezeshk (2005) GMPE
  * Youngs et al. 1997 for NSHMP 2008 US model
  * Added a dictionary pmf_map
  * Zhao et al. 2006 for NSHMP 2008 US model
  * Atkinson and Boore 2003 GMPEs
  * geomatrix 1993 GMPE for subduction intraslab
  * somerville et al. 2001 GMPE
  * Implement Silva et al. 2002 GMPE
  * Implement Atkinson and Boore 2006 GMPE for 2008 US model
  * Frankel et al. 1996 GMPE
  * Toro et. al. 1997 GMPE as needed for the 2008 NSHMP-US model
  * Campbell 2003 GMPE for 2008 US hazard model
  * Add to the SiteCollection an array of site ids
  * Simplified SiteCollection.expand
  * We must not lose the traceback of exceptions
  * Added the method get_surface_vertexes
  * Remove 'time span' from stochastic event set and disaggregation calculators
  * Fixed a few links for Sphinx
  * Implement Non Parametric source and generalized hazard curve calculator
  * fixed bug with rupture and distance parameters definition
  * Added a __repr__ to source objects
  * Implemented count_ruptures method
  * Boore Atkinson 2011
  * Atkinson and Boore 1995 GMPE for Canada Model
  * Modifications to Youngs et al. 1997 GMPE for 2010 Western Canada Model
  * Berge-Thierry et al. 2003 GMPE
  * Implement Boore, Joyner and Fumal 1993 GMPE for 2010 Western Canada Model
  * Make Rx Distance calculation working properly with complex geometries
  * Atkinson and Boore 1995 GMPE
  * Implements the Boore, Joyner & Fumal (1997) GMPE
  * Moved the tests inside the package
  * IMT objects are now pickleable
  * Fixes header in Lin (2009) doc
  * Added the RotD50 horizontal component
  * Implements Lin (2009) GMPE for Active Shallow Faults in Taiwan
  * Fix rupture-sites distance filtering for point and area sources
  * Fix rupture distance filtering in Point and Area Source
  * better documentation for Akkar Bommer 2010 GMPE
  * Undo a false optimization in the SiteCollection.
  * Magniture-Area scaling relationship to mimic point ruptures
  * Implements GMPE of Pezeshk et al (2011) for Eastern North America
  * Create abstract classes to represent scaling relationships with
    uncertainties
  * Implements Campbell & Bozorgnia (2008) GMPE
  * Somerville et al. 2009 GMPE for Australia Hazard Model
  * Allen 2012 GMPE for Australia Hazard Model
  * Compute ground motion fields given the epsilons in input
  * Add __version__ to package init [r=matley] [f=*trivial]
  * CEUS 2011 magnitude scaling relationship [r=larsbutler]
  * Simple fault surface: better error messages for checking mesh dimensions
  * Pickeable sources

 -- Matteo Nastasi (GEM Foundation) <nastasi@openquake.org>  Wed, 10 Dec 2014 11:17:03 +0100

python-oq-hazardlib (0.11.0-0) precise; urgency=low

  * refactor algorithm for calculating planar surface coordinates (LP: #1190569)
  * Akkar et al2013
  * Add an .id attribute to Site objects (LP: #1184603)
  * Utils to get available Area/Magnitude Scaling relationships (LP: #1180421)
  * Added source and ruptures filtering to stochastic_event_set_poissonian
    (LP: #1178571)
  * Calculators report source_id on failure (LP: #1174207)
  * fixed bug in creation of complex fault surface crossing IDL (LP: #1176066)
  * fixed bug in get_orthographic_projection (LP: #1175545)
  * removed unneeded loop over sources in disaggregation calculator
    (LP: #1174692)
  * included amplification factor in Si&Midorikawa 1999 GMPE
  * Si and Midorikawa 1999
  * Add 'type' attr to MFD and source classes (LP: #1045711)
  * Restrict ComplexFaultSourceSurface to not pathological cases (LP: #1154024)
  * Rename CharacteristicSource to CharacteristicFaultSource
  * Characteristic source
  * Multi Surface
  * Fix for an obscure 'cascading union' use case in RectangularMesh
    (LP: #1133447)
  * Rect mesh enclosing poly bug
  * fixed unstable behaviour of method geodetic.intervals_between
  * Correction to the disaggregation equation (LP: #1116262)
  * fixed bug in calculation of faulting style correction term

 -- Matteo Nastasi (GEM Foundation) <nastasi@openquake.org>  Mon, 24 Jun 2013 16:01:28 +0200

python-oq-hazardlib (0.10.0-0) precise; urgency=low

  * Rename of the package and namespace refactoring

 -- Matteo Nastasi (GEM Foundation) <nastasi@openquake.org>  Sat, 09 Feb 2013 08:44:20 +0100

python-oq-hazardlib (0.9.1-1) precise; urgency=low

  * Upstream release

 -- Muharem Hrnjadovic <mh@foldr3.com>  Fri, 19 Oct 2012 09:13:25 +0200

python-oq-hazardlib (0.9-3) precise; urgency=low

  * Make sure the check_gsim.py module is included in the package

 -- Muharem Hrnjadovic <mh@foldr3.com>  Thu, 13 Sep 2012 09:25:39 +0200

python-oq-hazardlib (0.9-2) precise; urgency=low

  * switch architecture to "any" (due to C extension modules)

 -- Muharem Hrnjadovic <mh@foldr3.com>  Tue, 11 Sep 2012 12:12:34 +0200

python-oq-hazardlib (0.9-1) precise; urgency=low

  * Upstream release (LP: #1045213)

 -- Muharem Hrnjadovic <mh@foldr3.com>  Tue, 11 Sep 2012 08:26:10 +0200

python-oq-hazardlib (0.8-1) precise; urgency=low

  * Upstream release

 -- Muharem Hrnjadovic <mh@foldr3.com>  Thu, 19 Jul 2012 16:27:39 +0200<|MERGE_RESOLUTION|>--- conflicted
+++ resolved
@@ -1,4 +1,3 @@
-<<<<<<< HEAD
   [Yen-Shin Chen]
   * Make _geodetic_min_distance method accessible in order to be called in
     get_rupture_fraction_strikeslip, and get_rupture_fraction_dipslip method
@@ -12,7 +11,7 @@
   * Implemented the ground motion correlation model for PGV (GH2008 model)
   * For ground motion correlation, if the intra-event sigma is not available
     from GMPE, then the total sigma will be used.
-=======
+
 python-oq-hazardlib (0.20.0-0~precise01) precise; urgency=low
 
   [Michele Simionato]
@@ -22,7 +21,6 @@
 
   [Graeme Weatherill]
   * Updates coefficients to Montalva et al. GMPE and updates year to 2016
->>>>>>> 9c6c79bf
 
   [Michele Simionato]
   * Added a Tile class to filter efficiently point sources
