<<<<<<< HEAD
  [Yen-Shin Chen]
  * Make _geodetic_min_distance method accessible in order to be called in
    get_rupture_fraction_strikeslip, and get_rupture_fraction_dipslip method
  * Adds 'rs', 'rtheta', 'rd', 'rphi' slots to DistanceContext object
  * Implemented ShahiBaker2013 GMPE
  * Implemented ShahiBakerNearFault2013 GMPE
  * Implemented get_rupture_fraction_strikeslip method to obtain 'rs' and
    'rtheta' distances.
  * Implemented get_rupture_fraction_dipslip method to obtain 'rd' and
    'rphi' distances.
  * Implemented the ground motion correlation model for PGV (GH2008 model)
  * For ground motion correlation, if the intra-event sigma is not available
    from GMPE, then the total sigma will be used.
=======
  [Michele Simionato]
  * Fixed the string representation of GSIM instances: this solves a serious
    bug in the GMPETable
  * Removed the rupture_site_filter where it was not used

  [Daniele Viganò]
  * Added support for Ubuntu 16.04 (xenial) packages

  [Michele Simionato]
  * Major change to the GmfCalculator API
>>>>>>> 5dc83538

  [Matteo Nastasi]
  * Backport of libhdf5 and h5py for ubuntu 'precise' serie

  [Michele Simionato]
  * Added a PickleableSequence class to serialize Python objects on HDF5

  [Graeme Weatherill]
  * Fixes Z1.0 units bug in Abrahamson, Silva and Kamai (2014)
  * Added modifications to Zhao (2006) inslab GMPE and implements
    Atkinson (2008') - needed for 2014 US NSHMP


  [Michele Simionato]
  * Improved the validity check on the Intensity Measure Type
  * Showing the `calc_id` in Monitor instances string representation
  * Added a h5py.File subclass to manage the serialization of objects
    satisfying the HDF5 protocol used by the OpenQuake software
  * Added a LiteralAttrs class to serialize literal attributes on HDF5
  * Added to the Monitor the ability to send commands

python-oq-hazardlib (0.19.0-0~precise01) precise; urgency=low

  [Nick Ackerley]
  * Added Japan regionalization to GMPE of Atkinson & Boore (2003).

  [Michele Simionato]
  * Using 32 bit floats for the GMFs, instead of 64, to save memory

 -- Matteo Nastasi (GEM Foundation) <nastasi@openquake.org>  Wed, 02 Mar 2016 10:51:43 +0100

python-oq-hazardlib (0.18.0-0~precise01) precise; urgency=low

  [Yen-Shin Chen]
  * Fix a bug in ChiouYoungs2014NearFaultEffect

  [Daniele Viganò, Matteo Nastasi]
  * Updates Copyrights to 2016 and uniformize them

  [Michele Simionato]
  * SiteCollection instances are now serializable in HDF5 format

  [Graeme Weatherill]
  * Adds `arbitrary' magnitude frequency distribution
  * Adds version of NSHMP Western US (NGA West) GMPEs to calculated the
    weighted mean of the epistemic uncertainty adjustment factor

  [Nick Ackerley]
  * Added Japan regionalization to GMPE of Atkinson & Boore (2003).
  * Implemented GMPE of Kanno et al. (2006) for shallow and deep earthquakes.
  * Implemented GMPE of Raghukanth & Iyengar (2007) for stable continental
    regions of peninsular India.
  * Implemented GMPE of Nath (2012) for anomalous interface subduction in the
    intraplate margin of the Shillong plateau in India.
  * Implemented GMPE of Gupta (2010) for Indo-Burmese intraslab subduction.
  * Implemented GMPE of Sharma et al. (2009) for active shallow crust of
    Indian Himalayas.
  * Give more feedback in error messages on validation.

  [Michele Simionato]
  * Added a .weight property to sources, as well as a .num_ruptures attribute
  * The GMPETable now understands paths relative to a directory GMPE_DIR

  [Graeme Weatherill]
  * Implements Drouet (2015) GMPE for Brazil
  * Revises Montalva et al. (2015) GMPE (on author's advice)

  [Silvia Canessa]
  * Adds Dowrick and Rhoades 2005 GMPE

  [Michele Simionato]
  * Fixed the equality check for SiteCollections: now all of the parameters
    are compared, not only lons and lats.

  [Yen-Shin Chen]
  * Modified the hypocentre_patch_index method to obtain the best solution

 -- Matteo Nastasi (GEM Foundation) <nastasi@openquake.org>  Mon, 15 Feb 2016 11:27:19 +0100

python-oq-hazardlib (0.17.0-0~precise01) precise; urgency=low

  [Michele Simionato]
  * Avoided doing the rupture filtering twice
  * Optimized the case of multiple GSIMs by instantiating the
    ruptures/sites/distances contexts only once

 -- Matteo Nastasi (GEM Foundation) <nastasi@openquake.org>  Mon, 14 Dec 2015 09:46:06 +0100

python-oq-hazardlib (0.16.0-0~precise01) precise; urgency=low

  [Graeme Weatherill]
  * Adds methods for modifying the geometry configurations of the fault sources
  * Adds Allen, Wald and Worden (2012) Intensity Prediction Equation

  [Michele Simionato]
  * Refactored atkinson_boore_2003 classes to avoid unneeded instantiation

  [Matteo Nastasi]
  * Imposed version for python-h5py dependency, Ubuntu 12.04 will use
    backported version from GEM repository

  [Graeme Weatherill]
  * Adds Montalva et al. (2015) GMPE

  [Robin Gee]
  * Adds Tusa and Langer (2015) GMPE

 -- Matteo Nastasi (GEM Foundation) <nastasi@openquake.org>  Tue, 17 Nov 2015 10:31:52 +0100

python-oq-hazardlib (0.15.0-0~precise01) precise; urgency=low

  [Yen-Shin Chen]
  * Surface: fix bug for dipping fault in get_fault_patch_vertices method

  [Graeme Weatherill]
  * Adds support for GMPEs to be implemented in the form of HDF5 binary tables
  * Adds '__repr__' method to scalerel and MFD base classes

  [Michele Simionato]
  * Now hazardlib unofficially supports Python 3
  * Added support for python setup.py test

  [Graeme Weatherill]
  * Adds the 'upper' and 'lower' epistemic uncertainty corrections for the
    NGA West 2 GMPEs used in the 2014 US National Seismic Hazard Map
  
  [Michele Simionato]
  * Fixed the filtering of site IDs
  * hazardlib now requires h5py

  [Graeme Weatherill]
  * Adds Atkinson & Macias (2009) Subduction Interface GMPE

  [Yen-Shin Chen]
  * Rupture: fix bug in get_dppvalue

  [Graeme Weatherill]
  * Adds 'sample' method to PMF class

  [Matteo Nastasi]
  * Packaging system improvement

  [Yen-Shin Chen]
  * Rupture: adds 'rupture_slip_direction' slot
  * Simple fault: Adds 'hypo_list' and 'slip_list' slot
  * Adds 'rcdpp' slot to DistanceContext object
  * ParametricProbabilisticRupture: adds 'rupture_slip_direction' slot and get_dppvalue, get_cdppvalue method
  * Implements near fault effect- directivity adaptation of Chiou & Youngs 2014

 -- Matteo Nastasi (GEM Foundation) <nastasi@openquake.org>  Wed, 23 Sep 2015 14:28:50 +0200

python-oq-hazardlib (0.14.0-0~precise01) precise; urgency=low

  [Matteo Nastasi, Daniele Viganò]
  * Add binary package support for both Ubuntu 12.04 (Precise)
    and Ubuntu 14.04 (Trusty)

  [Michele Simionato]
  * Introduced a compact representation of the GMFs as a single array

  [Graeme Weatherill]
  * Implements Dost et al (2004) Induced Seismicity GMPE
  * Implements Atkinson (2015) Induced Seismicity GMPE
  * Adds new tectonic region type "Induced" to constants

  [Graeme Weatherill]
  * Adds 'hypo_loc' slot to RuptureContext object
  * Implements Abrahamson et al. (2015) BC Hydro GMPE
  * Adds backarc term to the Site and SiteCollection object

  [Marco Pagani]
  * Fixes a bug in the calculation of the hanging wall term of the Abrahamson
    et al. (2014)

  [Yen-Shin Chen]
  * Simple fault: added a method to finds the index of the fault patch including the hypocentre.
  * Base surface: fixes mesh input in get_hypo_location method
  * Near fault: implementing the Chiou & Spudich(2014) direcitivty model, the methods needed in the model.

  [Yen-Shin Chen]
  * Simple fault: added a method to retrieve the vertexes of a patch given its index
  * Base surface: added a method to get a set of point representing a resampled top edge

 -- Matteo Nastasi (GEM Foundation) <nastasi@openquake.org>  Thu, 07 May 2015 09:34:15 +0200

python-oq-hazardlib (0.13.1-0) precise; urgency=low

  [Graeme Weatherill]
  * Fixes area hypocentral depth bug

 -- Matteo Nastasi (GEM Foundation) <nastasi@openquake.org>  Mon, 02 Mar 2015 09:40:47 +0100

python-oq-hazardlib (0.13.0-0) precise; urgency=low

  [Marco Pagani]
  * Implements Ask2014 GMPE

  [Graeme Weatherill]
  * Implements Rietbrock et al (2013) GMPE

  [Yen-Shin Chen]
  * enable to change the hypocentre location.

  [Marco Pagani]
  * Gridsource added

  [Michele Simionato]
  * Added a test sensitive to the underlying distance libraries

  [Marco Pagani]
  * Ry0 support

  [Graeme Weatherill]
  * Implements Bindi et al (2014) GMPE

  [Laurentiu Danciu]
  * Implements Cf2008 for Swiss GMPE

  [Graeme Weatherill]
  * Implements Cauzzi et al (2014) GMPE
  * Implements PEER adaptation of Chiou & Youngs 2014

 -- Matteo Nastasi (GEM Foundation) <nastasi@openquake.org>  Wed, 25 Feb 2015 16:04:03 +0100

python-oq-hazardlib (0.12.1-0) precise; urgency=low

  * consistency in version management between debian/ubuntu package and
    library from git sources

 -- Matteo Nastasi (GEM Foundation) <nastasi@openquake.org>  Thu, 18 Dec 2014 15:02:40 +0100

python-oq-hazardlib (0.12.0-0) precise; urgency=low

  * Bugs fixed in 0.12.0 release: http://goo.gl/GjbF2r
  * Adds "set_mfd" function to modify Evenly Discretized MFD
  * Implements Campbell & Bozorgnia (2014) NGA-West 2 GMPE
  * Now ParametricProbabilisticRupture is unpickled correctly
  * Magnitude scaling for subduction, Strasser et al. (2010)
  * Added some utilities which are useful when implementing hazard
    calculators in commonlib
  * results in terms of g
  * Implements the Bindi et al. (2011) GMPE (Cleaned up implementation from
    Francesco Martinelli, INGV: https://github.com/gem/oq-hazardlib/pull/254)
  * Added to each source the optional attributes trt_model_id, weight, seed
  * Modify get_fault_vertices_3d in simple_fault.py and the test
  * Introduced the max_distance concept in the GeographicObjects class
  * Ef2013ch
  * This is making sure that the current CY2008 is not modified Small fixes to
    documentation Small fixes to documentation update utils_swiss_gmpe CY2008
    added a new class _swiss.py, pep8 pass ZH2006 - added a new
    class - zh2006_swiss CY2008Swiss - p8p fixes
    CY2008Swiss - adjusted single_sigma, upgrade of swiss_utils.py to cover
    these adjustments CY2008 adjusted, without test ZH2006Swiss - intendation
    error fixed ZH2006Swiss - minor fix -OQ ready ZH2006Swiss - minor fix -OQ
    ready ZH2006Swiss - single station sigma adjusted -OQ ready CY2008Swiss
    test and tables clean -up CY2008 extended and adjusted GMPE for use in the
    new Swiss Hazard Model [2014] ZH2006Swiss copyrights update ZH2006Swiss
    pep8 fixes ZH2006Swiss - embeded single-station logic-tree no pep8
    ZH2006Swiss - embeded single-station logic-tree no pep8
  * Cy2008ch
  * Zh2006ch
  * Implements Convertito et al. (2012) GMPE
  * Modifications of the Cauzzi and Faccioli (2008) for the Swiss Hazard model
  * Reverted the merge of the branch CF2008
  * Implements Boore, Stewart, Seyhan and Atkinson (2014) NGA-West 2 GMPE
  * Defines Swiss AB2010 to update std dev definiton
  * Cf2008
  * Changed the API of the GmfComputer
  * Fixed a link in a comment
  * add rst file for chiou_youngs_2014 GMPE
  * AkB2010 extended and adjusted for use in the new Swiss Hazard model [2014]
  * added Bradley 2013 GMPE
  * Make sure that context objects are not changed inside 'get_mean_and_stddevs'
  * Initial implementation of Chiou & Youngs (2014) GMPE
  * Initial implementation of Megawati & Pan (2010) GMPE
  * Adding get_fault_vertexes_3d in hazardlib/geo/surface/simple_fault.py
  * added NZ specific McVerry et al 2006 GMPE for Asc, SInter, SSlab and Volc
  * Implements Fukushima & Tanaka (1990) GMPE for PGA
  * Extend rup context
  * added validation mechanism to ComplexFaultSurface
  * Added a class to extract the closest object
  * added class method to construct planar surfaces from corner points
  * Support for nonparametric sources and a bit of cleanup
  * Add tox.ini config for easy test running
  * Implement corrections for Si & Midorikawa 1999 GMPE
  * imt.from_string now returns a ValueError and can be used as a validator
  * Rx investigation
  * Made the GmfComputer more debuggable
  * Provide a meaningful error message when a correlation model is provided
    together with a GMPE without inter/intra stddevs
  * extend SiteContext to accept also sites coordinates (lons and lats)
  * Add "contributors" file
  * Add test run instructions to README
  * Separates correlation model from distance calculation
  * Add a debug flag to enable set -x in packager.sh
  * Changed the GmfComputer to work with several GSIMs at the time
  * Solved a long standing bug with inconsistent unpickling of the IMTs
  * Introduce a GmfComputer class calling gsim.make_context only once
  * Cleanup of the filtering and removed unused code
  * replaced repi with rjb in Boore et al. 1993 GMPE
  * fixed bug in as1997 and re-arranged data to let the bug showing up
  * fixed sadigh 1997 GMPE when mag > 8.5
  * Abrahamson and Silva 1997 GMPE
  * Garcia et al. 2005 GMPE
  * Fixes the Lin 2009
  * Campbell and Bozorgnia 2003 GMPE
  * Climent94
  * Implements comprehensive Akkar et al. (2014) GMPE set
  * Added a SiteCollection.indices property
  * Deprecation mechanism for GSIM classes
  * Fix branch var to be compliant within the new CI git plugin
  * Light weight site collection
  * Updates Copyright to 2014
  * Fixed sphinx build
  * Magnitude conversion equation in Atkinson & Boore 1995 GMPE
  * Replaced the method mfd.get_min_mag with a method mfd.get_min_max_mag
  * fix-frankel
  * Optimize disagg
  * Expand the result of calc.gmf.ground_motion_fields only if a nontrivial
    filtering function is passed
  * Ceus gmpes
  * Implements the Douglas et al. (2013) GMPE (Stochastic)
  * fixed doc
  * Add the Tavakoli and Pezeshk (2005) GMPE
  * Youngs et al. 1997 for NSHMP 2008 US model
  * Added a dictionary pmf_map
  * Zhao et al. 2006 for NSHMP 2008 US model
  * Atkinson and Boore 2003 GMPEs
  * geomatrix 1993 GMPE for subduction intraslab
  * somerville et al. 2001 GMPE
  * Implement Silva et al. 2002 GMPE
  * Implement Atkinson and Boore 2006 GMPE for 2008 US model
  * Frankel et al. 1996 GMPE
  * Toro et. al. 1997 GMPE as needed for the 2008 NSHMP-US model
  * Campbell 2003 GMPE for 2008 US hazard model
  * Add to the SiteCollection an array of site ids
  * Simplified SiteCollection.expand
  * We must not lose the traceback of exceptions
  * Added the method get_surface_vertexes
  * Remove 'time span' from stochastic event set and disaggregation calculators
  * Fixed a few links for Sphinx
  * Implement Non Parametric source and generalized hazard curve calculator
  * fixed bug with rupture and distance parameters definition
  * Added a __repr__ to source objects
  * Implemented count_ruptures method
  * Boore Atkinson 2011
  * Atkinson and Boore 1995 GMPE for Canada Model
  * Modifications to Youngs et al. 1997 GMPE for 2010 Western Canada Model
  * Berge-Thierry et al. 2003 GMPE
  * Implement Boore, Joyner and Fumal 1993 GMPE for 2010 Western Canada Model
  * Make Rx Distance calculation working properly with complex geometries
  * Atkinson and Boore 1995 GMPE
  * Implements the Boore, Joyner & Fumal (1997) GMPE
  * Moved the tests inside the package
  * IMT objects are now pickleable
  * Fixes header in Lin (2009) doc
  * Added the RotD50 horizontal component
  * Implements Lin (2009) GMPE for Active Shallow Faults in Taiwan
  * Fix rupture-sites distance filtering for point and area sources
  * Fix rupture distance filtering in Point and Area Source
  * better documentation for Akkar Bommer 2010 GMPE
  * Undo a false optimization in the SiteCollection.
  * Magniture-Area scaling relationship to mimic point ruptures
  * Implements GMPE of Pezeshk et al (2011) for Eastern North America
  * Create abstract classes to represent scaling relationships with
    uncertainties
  * Implements Campbell & Bozorgnia (2008) GMPE
  * Somerville et al. 2009 GMPE for Australia Hazard Model
  * Allen 2012 GMPE for Australia Hazard Model
  * Compute ground motion fields given the epsilons in input
  * Add __version__ to package init [r=matley] [f=*trivial]
  * CEUS 2011 magnitude scaling relationship [r=larsbutler]
  * Simple fault surface: better error messages for checking mesh dimensions
  * Pickeable sources

 -- Matteo Nastasi (GEM Foundation) <nastasi@openquake.org>  Wed, 10 Dec 2014 11:17:03 +0100

python-oq-hazardlib (0.11.0-0) precise; urgency=low

  * refactor algorithm for calculating planar surface coordinates (LP: #1190569)
  * Akkar et al2013
  * Add an .id attribute to Site objects (LP: #1184603)
  * Utils to get available Area/Magnitude Scaling relationships (LP: #1180421)
  * Added source and ruptures filtering to stochastic_event_set_poissonian
    (LP: #1178571)
  * Calculators report source_id on failure (LP: #1174207)
  * fixed bug in creation of complex fault surface crossing IDL (LP: #1176066)
  * fixed bug in get_orthographic_projection (LP: #1175545)
  * removed unneeded loop over sources in disaggregation calculator
    (LP: #1174692)
  * included amplification factor in Si&Midorikawa 1999 GMPE
  * Si and Midorikawa 1999
  * Add 'type' attr to MFD and source classes (LP: #1045711)
  * Restrict ComplexFaultSourceSurface to not pathological cases (LP: #1154024)
  * Rename CharacteristicSource to CharacteristicFaultSource
  * Characteristic source
  * Multi Surface
  * Fix for an obscure 'cascading union' use case in RectangularMesh
    (LP: #1133447)
  * Rect mesh enclosing poly bug
  * fixed unstable behaviour of method geodetic.intervals_between
  * Correction to the disaggregation equation (LP: #1116262)
  * fixed bug in calculation of faulting style correction term

 -- Matteo Nastasi (GEM Foundation) <nastasi@openquake.org>  Mon, 24 Jun 2013 16:01:28 +0200

python-oq-hazardlib (0.10.0-0) precise; urgency=low

  * Rename of the package and namespace refactoring

 -- Matteo Nastasi (GEM Foundation) <nastasi@openquake.org>  Sat, 09 Feb 2013 08:44:20 +0100

python-oq-hazardlib (0.9.1-1) precise; urgency=low

  * Upstream release

 -- Muharem Hrnjadovic <mh@foldr3.com>  Fri, 19 Oct 2012 09:13:25 +0200

python-oq-hazardlib (0.9-3) precise; urgency=low

  * Make sure the check_gsim.py module is included in the package

 -- Muharem Hrnjadovic <mh@foldr3.com>  Thu, 13 Sep 2012 09:25:39 +0200

python-oq-hazardlib (0.9-2) precise; urgency=low

  * switch architecture to "any" (due to C extension modules)

 -- Muharem Hrnjadovic <mh@foldr3.com>  Tue, 11 Sep 2012 12:12:34 +0200

python-oq-hazardlib (0.9-1) precise; urgency=low

  * Upstream release (LP: #1045213)

 -- Muharem Hrnjadovic <mh@foldr3.com>  Tue, 11 Sep 2012 08:26:10 +0200

python-oq-hazardlib (0.8-1) precise; urgency=low

  * Upstream release

 -- Muharem Hrnjadovic <mh@foldr3.com>  Thu, 19 Jul 2012 16:27:39 +0200<|MERGE_RESOLUTION|>--- conflicted
+++ resolved
@@ -1,4 +1,3 @@
-<<<<<<< HEAD
   [Yen-Shin Chen]
   * Make _geodetic_min_distance method accessible in order to be called in
     get_rupture_fraction_strikeslip, and get_rupture_fraction_dipslip method
@@ -12,7 +11,7 @@
   * Implemented the ground motion correlation model for PGV (GH2008 model)
   * For ground motion correlation, if the intra-event sigma is not available
     from GMPE, then the total sigma will be used.
-=======
+
   [Michele Simionato]
   * Fixed the string representation of GSIM instances: this solves a serious
     bug in the GMPETable
@@ -23,7 +22,6 @@
 
   [Michele Simionato]
   * Major change to the GmfCalculator API
->>>>>>> 5dc83538
 
   [Matteo Nastasi]
   * Backport of libhdf5 and h5py for ubuntu 'precise' serie
