--- conflicted
+++ resolved
@@ -123,15 +123,13 @@
                 mean = mean.reshape(mean.shape + (1, ))
 
                 total_residual = stddev_total * distribution.rvs(
-<<<<<<< HEAD
+
                     size=(len(self.sites), realizations))
                 if self.correlation_model is not None:
                     total_residual = self.correlation_model.apply_correlation(
                         self.sites, imt, total_residual)
 
-=======
-                    size=(len(self.sites), num_events))
->>>>>>> ab0a5982
+                    size=(len(self.sites), num_events)
                 gmf = gsim.to_imt_unit_values(mean + total_residual)
             else:
                 mean, [stddev_inter, stddev_intra] = gsim.get_mean_and_stddevs(
